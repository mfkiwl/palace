--- conflicted
+++ resolved
@@ -55,12 +55,12 @@
 void ReorderMeshElements(mfem::Mesh &, bool = true);
 
 // Check that mesh boundary conditions are given for external boundaries.
-std::unordered_map<int, int> CheckMesh(const mfem::Mesh &, const std::vector<int> &);
+std::unordered_map<int, int> CheckMesh(const mfem::Mesh &, const config::BoundaryData &);
 
 // Adding boundary elements for material interfaces and exterior boundaries, and "crack"
 // desired internal boundary elements to disconnect the elements on either side.
 int AddInterfaceBdrElements(std::unique_ptr<mfem::Mesh> &, std::unordered_map<int, int> &,
-                            const std::vector<int> &, bool, double, bool);
+                            const IoData &);
 
 // Generate element-based mesh partitioning, using either a provided file or METIS.
 std::unique_ptr<int[]> GetMeshPartitioning(const mfem::Mesh &, int,
@@ -188,27 +188,18 @@
 
     // Check the final mesh, throwing warnings if there are exterior boundaries with no
     // associated boundary condition.
-    auto face_to_be = CheckMesh(*smesh, iodata.boundaries.attributes);
+    auto face_to_be = CheckMesh(*smesh, iodata.boundaries);
 
     // Add new boundary elements for material interfaces if not present (with new unique
     // boundary attributes). Also duplicate internal boundary elements associated with
     // cracks if desired.
     if (iodata.model.crack_bdr_elements || iodata.model.add_bdr_elements)
     {
-      std::vector<int> crack_bdr_attr_list;
-      if (iodata.model.crack_bdr_elements)
-      {
-        // Split all internal boundary elements for boundary attributes where BC are
-        // applied (not just postprocessing).
-        crack_bdr_attr_list = iodata.boundaries.attributes;
-      }
-      int success = 0;
-      while (!success)
+      // Split all internal (non periodic) boundary elements for boundary attributes where
+      // BC are applied (not just postprocessing).
+      while (AddInterfaceBdrElements(smesh, face_to_be, iodata) != 1)
       {
         // May require multiple calls due to early exit/retry approach.
-        success = AddInterfaceBdrElements(
-            smesh, face_to_be, crack_bdr_attr_list, iodata.model.refine_crack_elements,
-            iodata.model.crack_displ_factor, iodata.model.add_bdr_elements);
       }
     }
 
@@ -2298,30 +2289,48 @@
   }
 }
 
-std::unordered_map<int, int> GetFaceToBdrElementMap(const mfem::Mesh &mesh)
+std::unordered_map<int, int> GetFaceToBdrElementMap(const mfem::Mesh &mesh,
+                                                    const config::BoundaryData &boundaries)
 {
   std::unordered_map<int, int> face_to_be;
   face_to_be.reserve(mesh.GetNBE());
   for (int be = 0; be < mesh.GetNBE(); be++)
   {
-    int f, o;
+    int f, o, e1 = -1, e2 = -1;
     mesh.GetBdrElementFace(be, &f, &o);
-    MFEM_VERIFY(face_to_be.find(f) == face_to_be.end(),
-                "Mesh should not define boundary elements multiple times!");
+    if (!boundaries.periodic.empty())
+    {
+      int attr = mesh.GetBdrAttribute(be);
+      for (const auto &data : boundaries.periodic)
+      {
+        const auto &da = data.donor_attributes, &ra = data.receiver_attributes;
+        auto donor = std::find(da.begin(), da.end(), attr) != da.end();
+        auto receiver = std::find(ra.begin(), ra.end(), attr) != ra.end();
+        if (donor || receiver)
+        {
+          mesh.GetFaceElements(f, &e1, &e2);
+          MFEM_VERIFY(e1 >= 0 && e2 >= 0,
+                      "Mesh is not periodic on attribute " << attr << "!");
+        }
+      }
+    }
+    MFEM_VERIFY((e1 >= 0 && e2 >= 0) || face_to_be.find(f) == face_to_be.end(),
+                "A non-periodic face (" << f << ") cannot have multiple boundary elements");
     face_to_be[f] = be;
   }
   return face_to_be;
 }
 
 std::unordered_map<int, int> CheckMesh(const mfem::Mesh &mesh,
-                                       const std::vector<int> &bdr_attr_list)
+                                       const config::BoundaryData &boundaries)
 {
   // Check for:
   //   (1) Boundary elements with no prescribed boundary condition, and
   //   (2) Boundary faces which have no boundary element.
-  auto bdr_marker = mesh::AttrToMarker(
-      mesh.bdr_attributes.Size() ? mesh.bdr_attributes.Max() : 0, bdr_attr_list, true);
-  std::unordered_map<int, int> face_to_be = GetFaceToBdrElementMap(mesh);
+  auto bdr_marker =
+      mesh::AttrToMarker(mesh.bdr_attributes.Size() ? mesh.bdr_attributes.Max() : 0,
+                         boundaries.attributes, true);
+  std::unordered_map<int, int> face_to_be = GetFaceToBdrElementMap(mesh, boundaries);
   std::unordered_set<int> bdr_warn_list;
   int bdr_face_warn = 0;
   for (int f = 0; f < mesh.GetNumFaces(); f++)
@@ -2434,32 +2443,8 @@
   UnorderedPair(T first, T second) : first(first), second(second) {}
   bool operator==(const UnorderedPair &v) const
   {
-<<<<<<< HEAD
-    int f, o, e1 = -1, e2 = -1;
-    orig_mesh->GetBdrElementFace(be, &f, &o);
-    if (!iodata.boundaries.periodic.empty())
-    {
-      int attr = orig_mesh->GetBdrAttribute(be);
-      for (const auto &data : iodata.boundaries.periodic)
-      {
-        const auto &da = data.donor_attributes, &ra = data.receiver_attributes;
-        auto donor = std::find(da.begin(), da.end(), attr) != da.end();
-        auto receiver = std::find(ra.begin(), ra.end(), attr) != ra.end();
-        if (donor || receiver)
-        {
-          orig_mesh->GetFaceElements(f, &e1, &e2);
-          MFEM_VERIFY(e1 >= 0 && e2 >= 0,
-                      "Mesh is not periodic on attribute " << attr << "!");
-        }
-      }
-    }
-    MFEM_VERIFY((e1 >= 0 && e2 >= 0) || face_to_be.find(f) == face_to_be.end(),
-                "A non-periodic face (" << f << ") cannot have multiple boundary elements");
-    face_to_be[f] = be;
-=======
     return ((v.first == first && v.second == second) ||
             (v.first == second && v.second == first));
->>>>>>> ddfe4a33
   }
 };
 
@@ -2475,19 +2460,19 @@
 };
 
 int AddInterfaceBdrElements(std::unique_ptr<mfem::Mesh> &orig_mesh,
-                            std::unordered_map<int, int> &face_to_be,
-                            const std::vector<int> &crack_bdr_attr_list,
-                            bool refine_crack_elem, double crack_displ_factor,
-                            bool add_bdr_elem)
+                            std::unordered_map<int, int> &face_to_be, const IoData &iodata)
+// const std::vector<int> &crack_bdr_attr_list,
+// bool refine_crack_elem, double crack_displ_factor,
+// bool add_bdr_elem)
 {
   // Return if nothing to do. Otherwise, count vertices and boundary elements to add.
-  if (crack_bdr_attr_list.empty() && !add_bdr_elem)
+  if (iodata.boundaries.attributes.empty() && !iodata.model.add_bdr_elements)
   {
     return 1;  // Success
   }
   if (face_to_be.size() != static_cast<std::size_t>(orig_mesh->GetNBE()))
   {
-    face_to_be = GetFaceToBdrElementMap(*orig_mesh);
+    face_to_be = GetFaceToBdrElementMap(*orig_mesh, iodata.boundaries);
   }
   int new_nv = orig_mesh->GetNV();
   int new_nbe = orig_mesh->GetNBE();
@@ -2500,11 +2485,11 @@
   std::unordered_map<int, std::vector<std::pair<int, std::unordered_set<int>>>>
       crack_vert_duplicates;
   std::unique_ptr<mfem::Table> vert_to_elem;
-  if (!crack_bdr_attr_list.empty())
+  if (!iodata.boundaries.attributes.empty())
   {
     auto crack_bdr_marker = mesh::AttrToMarker(
         orig_mesh->bdr_attributes.Size() ? orig_mesh->bdr_attributes.Max() : 0,
-        crack_bdr_attr_list, true);
+        iodata.boundaries.attributes, true);
     for (int be = 0; be < orig_mesh->GetNBE(); be++)
     {
       if (crack_bdr_marker[orig_mesh->GetBdrAttribute(be) - 1])
@@ -2527,18 +2512,9 @@
     int new_nv_dups = 0;
     for (auto be : crack_bdr_elem)
     {
-<<<<<<< HEAD
-      int f, o, e1, e2;
-      orig_mesh->GetBdrElementFace(be, &f, &o);
-      orig_mesh->GetFaceElements(f, &e1, &e2);
-      bool no_e1 = (e1 < 0 || elem_delete[e1]);
-      bool no_e2 = (e2 < 0 || elem_delete[e2]);
-      if ((no_e1 && no_e2))
-=======
       const mfem::Element *bdr_el = orig_mesh->GetBdrElement(be);
       const int *verts = bdr_el->GetVertices();
       for (int i = 0; i < bdr_el->GetNVertices(); i++)
->>>>>>> ddfe4a33
       {
         // Skip vertices we have already processed.
         const auto v = verts[i];
@@ -2628,17 +2604,13 @@
       }
     }
 
-<<<<<<< HEAD
-    if (new_ne < orig_mesh->GetNE())
-=======
     // After processing all boundary elements, check if there are any elements which need
     // refinement in order to successfully decouple both sides. This happens if we have an
     // edge interior to the crack which connects to seam vertices (non-duplicated vertices
     // attached to crack boundary elements). A previous implementation of refinement
     // considered for refinement just all boundary elements with all attached vertices
     // lying on the seam, but this doesn't catch all required cases.
-    if (refine_crack_elem)
->>>>>>> ddfe4a33
+    if (iodata.model.refine_crack_elements)
     {
       std::unordered_map<UnorderedPair<int>, std::vector<int>, UnorderedPairHasher<int>>
           coarse_crack_edge_to_be;
@@ -2769,7 +2741,7 @@
   // Add new boundary elements at material interfaces or on the exterior boundary of the
   // simulation domain, if there is not already a boundary element present.
   std::unordered_map<int, int> new_face_bdr_elem;
-  if (add_bdr_elem)
+  if (iodata.model.add_bdr_elements)
   {
     int new_nbe_ext = 0, new_nbe_int = 0;
     for (int f = 0; f < orig_mesh->GetNumFaces(); f++)
@@ -2847,7 +2819,7 @@
 
   // Add duplicated vertices from interior boundary cracking, renumber the vertices of
   // domain and boundary elements to tear the mesh, and add new crack boundary elements.
-  if (!crack_bdr_attr_list.empty() && !crack_bdr_elem.empty())
+  if (!iodata.boundaries.attributes.empty() && !crack_bdr_elem.empty())
   {
     // Add duplicate vertices. We assign the vertex number of the duplicated vertex in order
     // to update the element connectivities in the next step.
@@ -2957,7 +2929,7 @@
   }
 
   // Add new boundary elements.
-  if (add_bdr_elem && !new_face_bdr_elem.empty())
+  if (iodata.model.add_bdr_elements && !new_face_bdr_elem.empty())
   {
     // Some (1-based) boundary attributes may be empty since they were removed from the
     // original mesh, but to keep attributes the same as config file we don't compress the
@@ -3053,7 +3025,8 @@
   // perturbation to separate the duplicated boundary elements on either side and prevent
   // them from lying exactly on top of each other. This is mostly just for visualization
   // and can be increased in magnitude for debugging.
-  if (!crack_bdr_attr_list.empty() && !crack_bdr_elem.empty() && crack_displ_factor > 0.0)
+  if (!iodata.boundaries.attributes.empty() && !crack_bdr_elem.empty() &&
+      iodata.model.crack_displ_factor > 0.0)
   {
     // mfem::Mesh::MoveNodes expects byNODES ordering when using vertices.
     mfem::GridFunction *nodes = new_mesh->GetNodes();
@@ -3164,8 +3137,8 @@
     // Scale and apply the displacements. We don't need to do anything special to constrain
     // the displacements at seam vertices (and associated high-order nodes on seam edges) to
     // to zero, because the normals from both sides will average out to zero.
-    displacements *=
-        (crack_displ_factor * h_min / (nodes ? nodes->FESpace()->GetMaxElementOrder() : 1));
+    displacements *= (iodata.model.crack_displ_factor * h_min /
+                      (nodes ? nodes->FESpace()->GetMaxElementOrder() : 1));
     new_mesh->MoveNodes(displacements);
   }
 
