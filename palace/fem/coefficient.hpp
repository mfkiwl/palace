--- conflicted
+++ resolved
@@ -189,21 +189,12 @@
   {
   }
 
-<<<<<<< HEAD
-  static void GetNormal(mfem::ElementTransformation &T, const mfem::IntegrationPoint &ip,
-                        mfem::Vector &normal)
-  {
-    // Return normal vector to the boundary element at the provided integration point.
-    normal.SetSize(T.GetSpaceDim());
-    T.SetIntPoint(&ip);
-=======
   // Return normal vector to the boundary element at an integration point (it is assumed
   // that the element transformation has already been configured at the integration point of
   // interest).
   static void GetNormal(mfem::ElementTransformation &T, mfem::Vector &normal)
   {
     normal.SetSize(T.GetSpaceDim());
->>>>>>> d55abfa9
     mfem::CalcOrtho(T.Jacobian(), normal);
     normal /= normal.Norml2();
   }
@@ -936,111 +927,6 @@
   }
 };
 
-<<<<<<< HEAD
-=======
-// From mfem::GridFunction::GetVectorValue.
-inline mfem::IntegrationPoint
-BdrGridFunctionCoefficient::be_to_bfe(mfem::Geometry::Type geom, int o,
-                                      const mfem::IntegrationPoint &ip)
-{
-  mfem::IntegrationPoint fip = {};
-  if (geom == mfem::Geometry::TRIANGLE)
-  {
-    if (o == 2)
-    {
-      fip.x = 1.0 - ip.x - ip.y;
-      fip.y = ip.x;
-    }
-    else if (o == 4)
-    {
-      fip.x = ip.y;
-      fip.y = 1.0 - ip.x - ip.y;
-    }
-    else
-    {
-      fip.x = ip.x;
-      fip.y = ip.y;
-    }
-  }
-  else
-  {
-    if (o == 2)
-    {
-      fip.x = ip.y;
-      fip.y = 1.0 - ip.x;
-    }
-    else if (o == 4)
-    {
-      fip.x = 1.0 - ip.x;
-      fip.y = 1.0 - ip.y;
-    }
-    else if (o == 6)
-    {
-      fip.x = 1.0 - ip.y;
-      fip.y = ip.x;
-    }
-    else
-    {
-      fip.x = ip.x;
-      fip.y = ip.y;
-    }
-  }
-  fip.z = ip.z;
-  fip.weight = ip.weight;
-  fip.index = ip.index;
-  return fip;
-}
-
-inline void BdrGridFunctionCoefficient::GetElementTransformations(
-    mfem::ElementTransformation &T, const mfem::IntegrationPoint &ip,
-    mfem::ElementTransformation *&T1, mfem::ElementTransformation *&T2, mfem::Vector *C1)
-{
-  // Return transformations for elements attached to boundary element T. T1 always exists
-  // but T2 may not if the element is truly a single-sided boundary.
-  MFEM_ASSERT(T.ElementType == mfem::ElementTransformation::BDR_ELEMENT,
-              "Unexpected element type in BdrGridFunctionCoefficient!");
-  MFEM_ASSERT(&mesh == T.mesh, "Invalid mesh for BdrGridFunctionCoefficient!");
-  int i, o;
-  int iel1, iel2, info1, info2;
-  mesh.GetBdrElementFace(T.ElementNo, &i, &o);
-  mesh.GetFaceElements(i, &iel1, &iel2);
-  mesh.GetFaceInfos(i, &info1, &info2);  // XX TODO: Nonconforming support
-
-  mfem::FaceElementTransformations *FET;
-  if (info2 >= 0 && iel2 < 0)
-  {
-    // Face is shared with another subdomain.
-    const int &ishared = local_to_shared.at(i);
-    FET = mesh.GetSharedFaceTransformations(ishared);
-  }
-  else
-  {
-    // Face is either internal to the subdomain, or a true one-sided boundary.
-    FET = mesh.GetFaceElementTransformations(i);
-  }
-
-  // Boundary elements and boundary faces may have different orientations so adjust the
-  // integration point if necessary. See mfem::GridFunction::GetValue and GetVectorValue.
-  mfem::IntegrationPoint fip = be_to_bfe(FET->GetGeometryType(), o, ip);
-  FET->SetAllIntPoints(&fip);
-  T1 = &FET->GetElement1Transformation();
-  T2 = (info2 >= 0) ? &FET->GetElement2Transformation() : nullptr;
-
-  // If desired, get vector pointing from center of boundary element into element 1 for
-  // orientations.
-  if (C1)
-  {
-    mfem::Vector CF(T.GetSpaceDim());
-    mfem::ElementTransformation &TF = *mesh.GetFaceTransformation(i);
-    TF.Transform(mfem::Geometries.GetCenter(mesh.GetFaceGeometry(i)), CF);
-
-    C1->SetSize(T.GetSpaceDim());
-    T1->Transform(mfem::Geometries.GetCenter(T1->GetGeometryType()), *C1);
-    *C1 -= CF;  // Points into element 1 from the face
-  }
-}
-
->>>>>>> d55abfa9
 }  // namespace palace
 
 #endif  // PALACE_FEM_COEFFICIENT_HPP